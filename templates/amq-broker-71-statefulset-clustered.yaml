apiVersion: v1
kind: Template
labels:
  template: amq-broker-71-statefulset-clustered
  xpaas: 1.4.12
message: A new messaging service has been created in your project. It will handle the protocol(s) "${AMQ_PROTOCOL}". The username/password for accessing the service is ${AMQ_USER}/${AMQ_PASSWORD}.
metadata:
  annotations:
    description: Application template for Red Hat AMQ brokers. These can be deployed as standalone or in a mesh. This template doesn't feature SSL support.
    iconClass: icon-amq
<<<<<<< HEAD
    openshift.io/display-name: JBoss AMQ Broker 7.1 (no SSL, clustered)
    openshift.io/provider-display-name: Red Hat, Inc.
    tags: messaging,amq,jboss
    template.openshift.io/documentation-url: 'https://access.redhat.com/documentation/en/red-hat-jboss-amq/'
=======
    openshift.io/display-name: Red Hat AMQ Broker 7.1 (no SSL, clustered)
    openshift.io/provider-display-name: Red Hat, Inc.
    tags: messaging,amq,jboss
    template.openshift.io/documentation-url: 'https://access.redhat.com/documentation/en/red-hat-amq/'
>>>>>>> 7bb111ff
    template.openshift.io/long-description: >-
      This template defines resources needed to develop Red Hat AMQ Broker 7.1 based application, including a deployment configuration, using persistent storage. These can be deployed as standalone or in a mesh.
    template.openshift.io/support-url: 'https://access.redhat.com'    
    version: 1.4.12
  name: amq-broker-71-statefulset-clustered
objects:
- apiVersion: v1
  kind: Service
  metadata:
    annotations:
      description: The broker's Jolokia port.
    labels:
      application: ${APPLICATION_NAME}
    name: ${APPLICATION_NAME}-amq-jolokia
  spec:
    ports:
    - port: 8161
      targetPort: 8161
    selector:
      deploymentConfig: ${APPLICATION_NAME}-amq
- apiVersion: v1
  kind: Service
  metadata:
    annotations:
      description: The broker's AMQP port.
    labels:
      application: ${APPLICATION_NAME}
    name: ${APPLICATION_NAME}-amq-amqp
  spec:
    ports:
    - port: 5672
      targetPort: 5672
    selector:
      deploymentConfig: ${APPLICATION_NAME}-amq
- apiVersion: v1
  kind: Service
  metadata:
    annotations:
      description: The broker's MQTT port.
    labels:
      application: ${APPLICATION_NAME}
    name: ${APPLICATION_NAME}-amq-mqtt
  spec:
    ports:
    - port: 1883
      targetPort: 1883
    selector:
      deploymentConfig: ${APPLICATION_NAME}-amq
- apiVersion: v1
  kind: Service
  metadata:
    annotations:
      description: The broker's STOMP port.
    labels:
      application: ${APPLICATION_NAME}
    name: ${APPLICATION_NAME}-amq-stomp
  spec:
    ports:
    - port: 61613
      targetPort: 61613
    selector:
      deploymentConfig: ${APPLICATION_NAME}-amq
- apiVersion: v1
  kind: Service
  metadata:
    annotations:
      description: The broker's OpenWire port.
      service.alpha.openshift.io/dependencies: '[{"name": "${APPLICATION_NAME}-amq-amqp",
        "kind": "Service"},{"name": "${APPLICATION_NAME}-amq-mqtt", "kind": "Service"},{"name":
        "${APPLICATION_NAME}-amq-stomp", "kind": "Service"}]'
    labels:
      application: ${APPLICATION_NAME}
    name: ${APPLICATION_NAME}-amq-tcp
  spec:
    ports:
    - port: 61616
      targetPort: 61616
    selector:
      deploymentConfig: ${APPLICATION_NAME}-amq
- apiVersion: v1
  kind: Service
  metadata:
    annotations:
      description: The JGroups ping port for clustering.
      service.alpha.kubernetes.io/tolerate-unready-endpoints: 'true'
    labels:
      application: ${APPLICATION_NAME}
    name: ping
  spec:
    clusterIP: None  
    ports:
      - targetPort: 8888
        port: 8888
    selector:
      deploymentConfig: ${APPLICATION_NAME}-amq      
- apiVersion: apps/v1beta1
  kind: StatefulSet
  metadata:
    labels:
      application: ${APPLICATION_NAME}
    name: ${APPLICATION_NAME}-amq
  spec:
    replicas: ${AMQ_REPLICAS}
    selector:
      matchLabels:
        app: ${APPLICATION_NAME}-amq
    strategy:
      rollingParams:
        maxSurge: 0
      type: Rolling
    template:
      metadata:
        labels:
          application: ${APPLICATION_NAME}
          deploymentConfig: ${APPLICATION_NAME}-amq
          app: ${APPLICATION_NAME}-amq
        name: ${APPLICATION_NAME}-amq
      spec:
        containers:
        - env:
          - name: AMQ_USER
            value: ${AMQ_USER}
          - name: AMQ_PASSWORD
            value: ${AMQ_PASSWORD}
          - name: AMQ_ROLE
            value: ${AMQ_ROLE}
          - name: AMQ_NAME
            value: ${AMQ_NAME}
          - name: AMQ_TRANSPORTS
            value: ${AMQ_PROTOCOL}
          - name: AMQ_QUEUES
            value: ${AMQ_QUEUES}
          - name: AMQ_ADDRESSES
            value: ${AMQ_ADDRESSES}
          - name: AMQ_GLOBAL_MAX_SIZE
            value: ${AMQ_GLOBAL_MAX_SIZE}
          - name: AMQ_ALLOW_ANONYMOUS
            value: ${AMQ_ALLOW_ANONYMOUS}
          - name: AMQ_DATA_DIR
            value: ${AMQ_DATA_DIR}
          - name: AMQ_CLUSTERED
            value: ${AMQ_CLUSTERED}
          - name: AMQ_REPLICATED
            value: ${AMQ_REPLICATED}
          - name: AMQ_REPLICATED
            value: ${AMQ_REPLICATED}            
          - name: AMQ_CLUSTER_USER
            value: ${AMQ_CLUSTER_USER}
          - name: AMQ_CLUSTER_PASSWORD
            value: ${AMQ_CLUSTER_PASSWORD}
          - name: POD_NAMESPACE
            valueFrom:
              fieldRef:
                fieldPath: metadata.namespace
          readinessProbe:
            exec:
              command:
              - "/bin/bash"
              - "-c"
              - "/opt/amq/bin/readinessProbe.sh"
          image: ${IMAGE}              
          lifecycle:
            preStop:
              exec:
                command:
                - /opt/amq/bin/shutdownHook.sh              
          name: ${APPLICATION_NAME}-amq
          ports:
          - containerPort: 8161
            name: console-jolokia
            protocol: TCP
          - containerPort: 5672
            name: amqp
            protocol: TCP
          - containerPort: 1883
            name: mqtt
            protocol: TCP
          - containerPort: 61613
            name: stomp
            protocol: TCP
          - containerPort: 61616
            name: artemis
            protocol: TCP
          volumeMounts:
          - name: ${APPLICATION_NAME}-amq-pvol
            mountPath: ${AMQ_DATA_DIR}
        terminationGracePeriodSeconds: 60
    volumeClaimTemplates:
    - apiVersion: v1
      kind: PersistentVolumeClaim
      metadata:
        name: ${APPLICATION_NAME}-amq-pvol
      spec:
        accessModes:
          - "ReadWriteOnce"
        resources:
          requests:
            storage: ${VOLUME_CAPACITY}
    triggers:
    - type: ConfigChange
parameters:
- description: The name for the application.
  displayName: Application Name
  name: APPLICATION_NAME
  required: true
  value: broker
- description: 'Protocols to configure, separated by commas. Allowed values are: `openwire`, `amqp`, `stomp`, `mqtt` and `hornetq`.'
  displayName: AMQ Protocols
  name: AMQ_PROTOCOL
  value: openwire,amqp,stomp,mqtt,hornetq
- description: Queue names, separated by commas. These queues will be automatically created when the broker starts. If left empty, queues will be still created dynamically.
  displayName: Queues
  name: AMQ_QUEUES
- description: Address names, separated by commas. These addresses will be automatically created when the broker starts. If left empty, addresses will be still created dynamically.
  displayName: Addresses
  name: AMQ_ADDRESSES
- description: Size of the volume used by AMQ for persisting messages.
  displayName: AMQ Volume Size
  name: VOLUME_CAPACITY
  value: 1Gi
  required: true
- description: User name for standard broker user. It is required for connecting to the broker. If left empty, it will be generated.
  displayName: AMQ Username
  from: user[a-zA-Z0-9]{3}
  generate: expression
  name: AMQ_USER
- description: Password for standard broker user. It is required for connecting to the broker. If left empty, it will be generated.
  displayName: AMQ Password
  from: '[a-zA-Z0-9]{8}'
  generate: expression
  name: AMQ_PASSWORD
- description: User role for standard broker user.
  displayName: AMQ Role
  name: AMQ_ROLE
  value: admin
- description: The name of the broker
  displayName: AMQ Name
  name: AMQ_NAME
  value: broker
- description: Clustered
  displayName: clustered
  name: AMQ_CLUSTERED
  value: 'true'
- description: Number of broker replicas for a cluster
  displayName: Number of Replicas
  name: AMQ_REPLICAS
  value: '2'
- description: Replicated
  displayName: replicated
  name: AMQ_REPLICATED
  value: 'false'  
- description: Clustered user
  displayName: cluster user
  from: user[a-zA-Z0-9]{3}
  generate: expression  
  name: AMQ_CLUSTER_USER
- description: Clustered password
  displayName: cluster password
  from: '[a-zA-Z0-9]{8}'
  generate: expression  
  name: AMQ_CLUSTER_PASSWORD
- description: "Maximum amount of memory which message data may consume (Default: Undefined, half of the system's memory)."
  displayName: AMQ Global Max Size
  name: AMQ_GLOBAL_MAX_SIZE
  value: 100 gb
- description: "Determines whether or not the broker will allow anonymous access."
  displayName: AMQ Allow Anonymous
  name: AMQ_ALLOW_ANONYMOUS
- description: The directory to use for data storage
  displayName: AMQ Data Directory
  name: AMQ_DATA_DIR
  value: /opt/amq/data
- description: Broker Image
  name: IMAGE
  required: true
  value: registry.access.redhat.com/amq-broker-7-tech-preview/amq-broker-71-openshift:1.0<|MERGE_RESOLUTION|>--- conflicted
+++ resolved
@@ -8,17 +8,10 @@
   annotations:
     description: Application template for Red Hat AMQ brokers. These can be deployed as standalone or in a mesh. This template doesn't feature SSL support.
     iconClass: icon-amq
-<<<<<<< HEAD
-    openshift.io/display-name: JBoss AMQ Broker 7.1 (no SSL, clustered)
-    openshift.io/provider-display-name: Red Hat, Inc.
-    tags: messaging,amq,jboss
-    template.openshift.io/documentation-url: 'https://access.redhat.com/documentation/en/red-hat-jboss-amq/'
-=======
     openshift.io/display-name: Red Hat AMQ Broker 7.1 (no SSL, clustered)
     openshift.io/provider-display-name: Red Hat, Inc.
     tags: messaging,amq,jboss
     template.openshift.io/documentation-url: 'https://access.redhat.com/documentation/en/red-hat-amq/'
->>>>>>> 7bb111ff
     template.openshift.io/long-description: >-
       This template defines resources needed to develop Red Hat AMQ Broker 7.1 based application, including a deployment configuration, using persistent storage. These can be deployed as standalone or in a mesh.
     template.openshift.io/support-url: 'https://access.redhat.com'    
